--- conflicted
+++ resolved
@@ -14,11 +14,11 @@
         raise NotImplementedError()
 
     @abstractmethod
-<<<<<<< HEAD
     def smaller_better(self) -> bool:
-=======
+        raise NotImplementedError
+
+    @abstractmethod
     def is_scalar(self):
->>>>>>> 186b1d14
         raise NotImplementedError
 
 
