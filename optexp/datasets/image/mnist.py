--- conflicted
+++ resolved
@@ -88,12 +88,12 @@
         return make_dataloader(self._get_dataset(tr_va_te), b, num_workers)
 
     def get_in_memory_dataloader(
-<<<<<<< HEAD
-        self, b: int, tr_va: TrVaTe, num_workers: int, device: Optional[Device] = None
-=======
-        self, b: int, tr_va: TrVa, num_workers: int, to_device: Optional[Device] = None
->>>>>>> 00636452
+        self,
+        b: int,
+        tr_va_te: TrVaTe,
+        num_workers: int,
+        device: Optional[Device] = None,
     ) -> torch.utils.data.DataLoader:
         return make_dataloader(
-            self._get_tensor_dataset(tr_va, to_device), b, num_workers
+            self._get_tensor_dataset(tr_va_te, device), b, num_workers
         )